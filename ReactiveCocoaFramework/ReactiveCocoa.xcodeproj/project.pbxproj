--- conflicted
+++ resolved
@@ -152,11 +152,6 @@
 		90AF46E01625537D0054F8A0 /* RACTuple.h in Headers */ = {isa = PBXBuildFile; fileRef = 88B76F8C153726B00053EAE2 /* RACTuple.h */; };
 		90AF46E11625537D0054F8A0 /* RACScheduler.h in Headers */ = {isa = PBXBuildFile; fileRef = 88E2C6B2153C771C00C7493C /* RACScheduler.h */; };
 		90AF46E21625537D0054F8A0 /* RACCommand.h in Headers */ = {isa = PBXBuildFile; fileRef = 882093E91501E6EE00796685 /* RACCommand.h */; };
-<<<<<<< HEAD
-		90AF46E41625537D0054F8A0 /* RACCollection.h in Headers */ = {isa = PBXBuildFile; fileRef = 885A3230153CF9EF00486A61 /* RACCollection.h */; };
-=======
-		90AF46E31625537D0054F8A0 /* RACAsyncCommand.h in Headers */ = {isa = PBXBuildFile; fileRef = 88DE7CD2150459E800C722C5 /* RACAsyncCommand.h */; };
->>>>>>> 15d354fd
 		90AF46E51625537D0054F8A0 /* RACBacktrace.h in Headers */ = {isa = PBXBuildFile; fileRef = D02538A115E2D7FB005BACB8 /* RACBacktrace.h */; };
 		90AF46E91625538E0054F8A0 /* NSObject+RACBindings.h in Headers */ = {isa = PBXBuildFile; fileRef = 88F70066152D2D7B00B32771 /* NSObject+RACBindings.h */; };
 		90AF46EA1625538E0054F8A0 /* NSObject+RACKVOWrapper.h in Headers */ = {isa = PBXBuildFile; fileRef = 8857BB81152A27A9009804CC /* NSObject+RACKVOWrapper.h */; };
@@ -1114,11 +1109,6 @@
 				90AF46E01625537D0054F8A0 /* RACTuple.h in Headers */,
 				90AF46E11625537D0054F8A0 /* RACScheduler.h in Headers */,
 				90AF46E21625537D0054F8A0 /* RACCommand.h in Headers */,
-<<<<<<< HEAD
-				90AF46E41625537D0054F8A0 /* RACCollection.h in Headers */,
-=======
-				90AF46E31625537D0054F8A0 /* RACAsyncCommand.h in Headers */,
->>>>>>> 15d354fd
 				90AF46E51625537D0054F8A0 /* RACBacktrace.h in Headers */,
 				90AF46E91625538E0054F8A0 /* NSObject+RACBindings.h in Headers */,
 				90AF46EA1625538E0054F8A0 /* NSObject+RACKVOWrapper.h in Headers */,
